--- conflicted
+++ resolved
@@ -105,7 +105,6 @@
   return new Date(props.countdown.expiration) <= new Date()
 })
 
-<<<<<<< HEAD
 const isFinalMinute = computed(() => {
   const now = new Date().getTime()
   const target = new Date(props.countdown.expiration).getTime()
@@ -152,10 +151,10 @@
     return `${days}d ${hours.toString().padStart(2, '0')}:${minutes.toString().padStart(2, '0')}:${seconds.toString().padStart(2, '0')}`
   }
   return `${hours.toString().padStart(2, '0')}:${minutes.toString().padStart(2, '0')}:${seconds.toString().padStart(2, '0')}`
-=======
+}
+
 function onCountdownExpired() {
   emit('countdown-expired')
->>>>>>> 44862f0a
 }
 
 function formatCreatedDate(): string {
