--- conflicted
+++ resolved
@@ -1,36 +1,4 @@
 <template>
-<<<<<<< HEAD
-  <form @submit.prevent="submit">
-    <input 
-      v-model="title" 
-      placeholder="Title" 
-      :disabled="isRateLimited" 
-    />
-    <input 
-      v-model="expiration" 
-      type="datetime-local" 
-      :disabled="isRateLimited" 
-    />
-    <button 
-      type="submit" 
-      :disabled="isRateLimited || isSubmitting"
-    >
-      {{ isSubmitting ? 'Creating...' : 'Create' }}
-    </button>
-    
-    <!-- Rate limit error message -->
-    <div v-if="rateLimitError" class="error-message">
-      <p>{{ rateLimitError.message }}</p>
-      <p v-if="timeUntilRetry > 0">
-        You can try again in {{ timeUntilRetry }} seconds.
-      </p>
-    </div>
-    
-    <!-- General error message -->
-    <div v-if="generalError" class="error-message">
-      <p>Error: {{ generalError }}</p>
-    </div>
-=======
   <form @submit.prevent="submit" class="p-8 text-text-primary">
     <div class="mb-6">
       <label for="title" class="block mb-2 font-bold text-text-secondary">Title*</label>
@@ -41,6 +9,7 @@
         maxlength="100"
         class="w-full p-3 bg-bg-tertiary border-2 border-border-light rounded-md focus:border-primary focus:outline-none"
         :class="{ 'border-error': errors.title }"
+        :disabled="isRateLimited"
         @blur="validateTitle"
       />
       <div v-if="errors.title" class="text-error text-sm mt-1">{{ errors.title }}</div>
@@ -56,10 +25,11 @@
           type="datetime-local"
           class="w-full p-3 bg-bg-tertiary border-2 border-border-light rounded-md focus:border-primary focus:outline-none"
           :class="{ 'border-error': errors.expiration }"
+          :disabled="isRateLimited"
           @blur="validateExpiration"
         />
         <span class="text-text-muted">or</span>
-        <select v-model="quickDuration" @change="setQuickDuration" class="w-full p-3 bg-bg-tertiary border-2 border-border-light rounded-md focus:border-primary focus:outline-none">
+        <select v-model="quickDuration" @change="setQuickDuration" :disabled="isRateLimited" class="w-full p-3 bg-bg-tertiary border-2 border-border-light rounded-md focus:border-primary focus:outline-none">
           <option value="">Choose preset</option>
           <option value="1">In 1 day</option>
           <option value="7">In 1 week</option>
@@ -78,6 +48,7 @@
         placeholder="Add context or excitement..."
         rows="3"
         class="w-full p-3 bg-bg-tertiary border-2 border-border-light rounded-md focus:border-primary focus:outline-none"
+        :disabled="isRateLimited"
       ></textarea>
     </div>
 
@@ -90,6 +61,7 @@
           placeholder="https://example.com/image.jpg"
           type="url"
           class="w-full p-3 bg-bg-tertiary border-2 border-border-light rounded-md focus:border-primary focus:outline-none"
+          :disabled="isRateLimited"
         />
       </div>
       <div>
@@ -100,12 +72,13 @@
           placeholder="https://example.com"
           type="url"
           class="w-full p-3 bg-bg-tertiary border-2 border-border-light rounded-md focus:border-primary focus:outline-none"
+          :disabled="isRateLimited"
         />
       </div>
     </div>
 
     <div class="mb-6 border border-border-light rounded-md p-4">
-      <button type="button" @click="showExpiredContent = !showExpiredContent" class="font-bold text-primary hover:underline">
+      <button type="button" @click="showExpiredContent = !showExpiredContent" :disabled="isRateLimited" class="font-bold text-primary hover:underline disabled:opacity-50 disabled:cursor-not-allowed">
         {{ showExpiredContent ? 'Hide' : 'Show' }} Expired State Content
       </button>
       <div v-if="showExpiredContent" class="mt-4 space-y-4">
@@ -120,6 +93,7 @@
             placeholder="What happens now that the countdown is over?"
             rows="3"
             class="w-full p-3 bg-bg-tertiary border-2 border-border-light rounded-md focus:border-primary focus:outline-none"
+            :disabled="isRateLimited"
           ></textarea>
         </div>
         <div class="grid sm:grid-cols-2 gap-6">
@@ -131,6 +105,7 @@
               placeholder="https://example.com/expired-image.jpg"
               type="url"
               class="w-full p-3 bg-bg-tertiary border-2 border-border-light rounded-md focus:border-primary focus:outline-none"
+              :disabled="isRateLimited"
             />
           </div>
           <div>
@@ -141,6 +116,7 @@
               placeholder="https://example.com/expired-action"
               type="url"
               class="w-full p-3 bg-bg-tertiary border-2 border-border-light rounded-md focus:border-primary focus:outline-none"
+              :disabled="isRateLimited"
             />
           </div>
         </div>
@@ -154,8 +130,11 @@
           v-for="themeOption in themeOptions"
           :key="themeOption"
           class="cursor-pointer text-center p-2 rounded-lg transition-all"
-          :class="{ 'bg-primary/20 ring-2 ring-primary': theme === themeOption }"
-          @click="theme = themeOption"
+          :class="{ 
+            'bg-primary/20 ring-2 ring-primary': theme === themeOption,
+            'opacity-50 cursor-not-allowed': isRateLimited
+          }"
+          @click="!isRateLimited && (theme = themeOption)"
         >
           <div :class="`theme-preview theme-${themeOption} w-full h-16 rounded-md flex items-center justify-center mb-2 font-mono font-bold`">
             12:34:56
@@ -180,26 +159,34 @@
       </div>
     </div>
 
+    <!-- Rate limit error message -->
+    <div v-if="rateLimitError" class="mb-6 p-4 border border-error rounded-md bg-error/10">
+      <p class="text-error font-semibold">{{ rateLimitError.message }}</p>
+      <p v-if="timeUntilRetry > 0" class="text-error text-sm mt-1">
+        You can try again in {{ timeUntilRetry }} seconds.
+      </p>
+    </div>
+    
+    <!-- General error message -->
+    <div v-if="generalError" class="mb-6 p-4 border border-error rounded-md bg-error/10">
+      <p class="text-error">Error: {{ generalError }}</p>
+    </div>
+
     <div v-if="!auth.isAuthenticated" class="my-8 p-6 text-center bg-bg-tertiary rounded-lg border border-border-light">
       <h3 class="font-bold text-xl mb-2">Want to save this countdown to your profile?</h3>
       <p class="text-text-muted mb-4">Log in to manage your countdowns later.</p>
       <LoginButton @click="saveFormState">Login and Continue</LoginButton>
     </div>
 
-    <button type="submit" :disabled="!isValid || isSubmitting" class="w-full create-btn py-4 px-8 text-lg font-bold uppercase rounded-full transition-transform hover:scale-105 disabled:opacity-50 disabled:cursor-not-allowed">
+    <button type="submit" :disabled="!isValid || isSubmitting || isRateLimited" class="w-full create-btn py-4 px-8 text-lg font-bold uppercase rounded-full transition-transform hover:scale-105 disabled:opacity-50 disabled:cursor-not-allowed">
       {{ isSubmitting ? 'Creating...' : 'Create Countdown' }}
     </button>
->>>>>>> ce372a8b
   </form>
 </template>
 
 <script setup lang="ts">
-<<<<<<< HEAD
-import { ref, computed, onUnmounted } from 'vue'
-import { createCountdown, RateLimitExceededError } from '../services/countdowns'
-=======
-import { ref, computed, watch, onMounted } from 'vue'
-import { createCountdown, type CountdownInput } from '../services/countdowns'
+import { ref, computed, watch, onMounted, onUnmounted } from 'vue'
+import { createCountdown, type CountdownInput, RateLimitExceededError } from '../services/countdowns'
 import { useToast } from '../composables/useToast'
 import CountdownTimer from './CountdownTimer.vue'
 import LoginButton from './LoginButton.vue'
@@ -213,12 +200,22 @@
 const auth = useAuthStore()
 const { error } = useToast()
 const { theme: currentTheme, themes: themeOptions, setTheme } = useTheme()
->>>>>>> ce372a8b
 
 const title = ref('')
 const expiration = ref('')
-<<<<<<< HEAD
+const quickDuration = ref('')
+const text = ref('')
+const imageUrl = ref('')
+const ctaUrl = ref('')
+const theme = ref(currentTheme.value)
 const isSubmitting = ref(false)
+
+const expiredText = ref('')
+const expiredImageUrl = ref('')
+const expiredCtaUrl = ref('')
+const showExpiredContent = ref(false)
+
+// Rate limiting state
 const rateLimitError = ref<any>(null)
 const generalError = ref<string | null>(null)
 const retryAfterTimestamp = ref<number | null>(null)
@@ -226,9 +223,98 @@
 
 let retryTimer: number | null = null
 
+const errors = ref({
+  title: '',
+  expiration: ''
+})
+
+const preview = computed(() => title.value || text.value || imageUrl.value)
+
 const isRateLimited = computed(() => {
   return rateLimitError.value && timeUntilRetry.value > 0
 })
+
+const isValid = computed(() => {
+  return title.value.length > 0 && 
+         title.value.length <= 100 && 
+         expiration.value && 
+         !errors.value.title && 
+         !errors.value.expiration
+})
+
+function validateTitle() {
+  if (!title.value) {
+    errors.value.title = 'Title is required'
+  } else if (title.value.length > 100) {
+    errors.value.title = 'Title must be 100 characters or less'
+  } else {
+    errors.value.title = ''
+  }
+}
+
+function validateExpiration() {
+  if (!expiration.value) {
+    errors.value.expiration = 'Expiration date is required'
+  } else if (new Date(expiration.value) <= new Date()) {
+    errors.value.expiration = 'Expiration must be in the future'
+  } else {
+    errors.value.expiration = ''
+  }
+}
+
+function setQuickDuration() {
+  if (quickDuration.value) {
+    const now = new Date()
+    now.setDate(now.getDate() + parseInt(quickDuration.value))
+    expiration.value = now.toISOString().slice(0, 16)
+    validateExpiration()
+  }
+}
+
+watch([title, expiration], () => {
+  validateTitle()
+  validateExpiration()
+})
+
+watch(theme, (newTheme) => {
+  if (newTheme !== 'system') {
+    setTheme(newTheme)
+  }
+})
+
+const FORM_STORAGE_KEY = 'countdown_form_state'
+
+function saveFormState() {
+  const state = {
+    title: title.value,
+    expiration: expiration.value,
+    text: text.value,
+    imageUrl: imageUrl.value,
+    ctaUrl: ctaUrl.value,
+    theme: theme.value,
+    expiredText: expiredText.value,
+    expiredImageUrl: expiredImageUrl.value,
+    expiredCtaUrl: expiredCtaUrl.value,
+  }
+  localStorage.setItem(FORM_STORAGE_KEY, JSON.stringify(state))
+}
+
+function restoreFormState() {
+  const savedState = localStorage.getItem(FORM_STORAGE_KEY)
+  if (savedState) {
+    const state = JSON.parse(savedState)
+    title.value = state.title
+    expiration.value = state.expiration
+    text.value = state.text
+    imageUrl.value = state.imageUrl
+    ctaUrl.value = state.ctaUrl
+    theme.value = state.theme
+    expiredText.value = state.expiredText
+    expiredImageUrl.value = state.expiredImageUrl
+    expiredCtaUrl.value = state.expiredCtaUrl
+    localStorage.removeItem(FORM_STORAGE_KEY)
+  }
+}
 
 function startRetryCountdown(retryAfterSeconds: number) {
   retryAfterTimestamp.value = Date.now() + (retryAfterSeconds * 1000)
@@ -249,132 +335,6 @@
   }, 1000)
 }
 
-async function submit() {
-  if (!title.value || !expiration.value) return
-  if (isRateLimited.value) return
-  
-  isSubmitting.value = true
-  generalError.value = null
-  rateLimitError.value = null
-  
-  try {
-    await createCountdown({
-      title: title.value,
-      expiration: expiration.value
-    })
-    
-    title.value = ''
-    expiration.value = ''
-    emit('created')
-  } catch (error) {
-    if (error instanceof RateLimitExceededError) {
-      rateLimitError.value = error.rateLimitInfo
-      startRetryCountdown(error.rateLimitInfo.retryAfter)
-    } else {
-      generalError.value = error instanceof Error ? error.message : 'An unknown error occurred'
-    }
-=======
-const quickDuration = ref('')
-const text = ref('')
-const imageUrl = ref('')
-const ctaUrl = ref('')
-const theme = ref(currentTheme.value)
-const isSubmitting = ref(false)
-
-const expiredText = ref('')
-const expiredImageUrl = ref('')
-const expiredCtaUrl = ref('')
-const showExpiredContent = ref(false)
-
-const errors = ref({
-  title: '',
-  expiration: ''
-})
-
-const preview = computed(() => title.value || text.value || imageUrl.value)
-
-const isValid = computed(() => {
-  return title.value.length > 0 && 
-         title.value.length <= 100 && 
-         expiration.value && 
-         !errors.value.title && 
-         !errors.value.expiration
-})
-
-function validateTitle() {
-  if (!title.value) {
-    errors.value.title = 'Title is required'
-  } else if (title.value.length > 100) {
-    errors.value.title = 'Title must be 100 characters or less'
-  } else {
-    errors.value.title = ''
-  }
-}
-
-function validateExpiration() {
-  if (!expiration.value) {
-    errors.value.expiration = 'Expiration date is required'
-  } else if (new Date(expiration.value) <= new Date()) {
-    errors.value.expiration = 'Expiration must be in the future'
-  } else {
-    errors.value.expiration = ''
-  }
-}
-
-function setQuickDuration() {
-  if (quickDuration.value) {
-    const now = new Date()
-    now.setDate(now.getDate() + parseInt(quickDuration.value))
-    expiration.value = now.toISOString().slice(0, 16)
-    validateExpiration()
-  }
-}
-
-watch([title, expiration], () => {
-  validateTitle()
-  validateExpiration()
-})
-
-watch(theme, (newTheme) => {
-  if (newTheme !== 'system') {
-    setTheme(newTheme)
-  }
-})
-
-const FORM_STORAGE_KEY = 'countdown_form_state'
-
-function saveFormState() {
-  const state = {
-    title: title.value,
-    expiration: expiration.value,
-    text: text.value,
-    imageUrl: imageUrl.value,
-    ctaUrl: ctaUrl.value,
-    theme: theme.value,
-    expiredText: expiredText.value,
-    expiredImageUrl: expiredImageUrl.value,
-    expiredCtaUrl: expiredCtaUrl.value,
-  }
-  localStorage.setItem(FORM_STORAGE_KEY, JSON.stringify(state))
-}
-
-function restoreFormState() {
-  const savedState = localStorage.getItem(FORM_STORAGE_KEY)
-  if (savedState) {
-    const state = JSON.parse(savedState)
-    title.value = state.title
-    expiration.value = state.expiration
-    text.value = state.text
-    imageUrl.value = state.imageUrl
-    ctaUrl.value = state.ctaUrl
-    theme.value = state.theme
-    expiredText.value = state.expiredText
-    expiredImageUrl.value = state.expiredImageUrl
-    expiredCtaUrl.value = state.expiredCtaUrl
-    localStorage.removeItem(FORM_STORAGE_KEY)
-  }
-}
-
 onMounted(restoreFormState)
 
 async function submit() {
@@ -382,8 +342,11 @@
   validateExpiration()
   
   if (!isValid.value || isSubmitting.value) return
+  if (isRateLimited.value) return
 
   isSubmitting.value = true
+  generalError.value = null
+  rateLimitError.value = null
 
   try {
     const countdownData: CountdownInput = {
@@ -416,13 +379,17 @@
     emit('created', created)
   } catch (err) {
     console.error('Failed to create countdown:', err)
-    error('Failed to create countdown. Please try again.')
->>>>>>> ce372a8b
+    if (err instanceof RateLimitExceededError) {
+      rateLimitError.value = err.rateLimitInfo
+      startRetryCountdown(err.rateLimitInfo.retryAfter)
+    } else {
+      generalError.value = err instanceof Error ? err.message : 'Failed to create countdown. Please try again.'
+      error('Failed to create countdown. Please try again.')
+    }
   } finally {
     isSubmitting.value = false
   }
 }
-<<<<<<< HEAD
 
 onUnmounted(() => {
   if (retryTimer) {
@@ -432,25 +399,15 @@
 </script>
 
 <style scoped>
-.error-message {
-  color: #e74c3c;
-  margin-top: 10px;
-  padding: 10px;
-  border: 1px solid #e74c3c;
-  border-radius: 4px;
-  background-color: #fdf2f2;
+.preview-timer {
+  transform: scale(0.8);
 }
 
 button:disabled,
-input:disabled {
+input:disabled,
+textarea:disabled,
+select:disabled {
   opacity: 0.6;
   cursor: not-allowed;
-=======
-</script>
-
-<style scoped>
-.preview-timer {
-  transform: scale(0.8);
->>>>>>> ce372a8b
 }
 </style>